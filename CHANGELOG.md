--- conflicted
+++ resolved
@@ -13,11 +13,8 @@
 * [FEATURE] Task scheduler support to allow creating tasks that run for each pod in the cluster. The tasks have their own reconciliation process and lifecycle distinct from CassandraDatacenter as well as their own API package.
 * [ENHANCEMENT] [#235](https://github.com/k8ssandra/cass-operator/issues/235) Adding AdditionalLabels to add on all resources managed by the operator
 * [ENHANCEMENT] [#244](https://github.com/k8ssandra/cass-operator/issues/244) Add ability to skip Cassandra user creation
-<<<<<<< HEAD
-* [BUGFIX] [#254](https://github.com/k8ssandra/cass-operator/pull/254) Safely set annotation on datacenter
-=======
+* [BUGFIX] [#254](https://github.com/k8ssandra/cass-operator/pull/254) Safely set annotation on datacenter in config secret
 * [ENHANCEMENT] [#257](https://github.com/k8ssandra/cass-operator/issues/257) Add management-api client method to list schema versions
->>>>>>> 6a78a823
 
 ## v.1.9.0
 * [CHANGE] #202 Support fetching FeatureSet from management-api if available. Return RequestError with StatusCode when endpoint has bad status.
