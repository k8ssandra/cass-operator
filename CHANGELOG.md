--- conflicted
+++ resolved
@@ -11,11 +11,9 @@
 
 ## unreleased
 
-<<<<<<< HEAD
-=======
+* [FEATURE] [#651](https://github.com/k8ssandra/cass-operator/issues/651) Add tsreload task for DSE deployments and ability to check if sync operation is available on the mgmt-api side
 * [BUGFIX] [#703](https://github.com/k8ssandra/cass-operator/issues/703) Fix HCD config path from /etc/cassandra to /opt/hcd/resources/cassandra/conf
 
->>>>>>> d4e71c37
 ## v1.22.1
 
 * [BUGFIX] [#687](https://github.com/k8ssandra/cass-operator/issues/687) Prevent a crash when when StorageClassName was not set in the CassandraDataVolumeClaimSpec
