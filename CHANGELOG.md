# Changelog

Changelog for Cass Operator, new PRs should update the `main / unreleased` section with entries in the order:

```markdown
* [CHANGE]
* [FEATURE]
* [ENHANCEMENT]
* [BUGFIX]
```

## unreleased

## v1.13.1

* [CHANGE] [#291](https://github.com/k8ssandra/cass-operator/issues/291) Update Ginkgo to v2 (maintain current features, nothing additional from v2)
<<<<<<< HEAD
* [BUGFIX] [#431](https://github.com/k8ssandra/cass-operator/issues/431) Fix a bug where the restartTask would not provide success counts for restarted pods.
=======
* [BUGFIX] [#444](https://github.com/k8ssandra/cass-operator/issues/444) Update cass-config-builder to 1.0.5. Update the target tag of cass-config-builder to :1.0 to allow future updates in 1.0.x without rolling restarts.
* [BUGFIX] [#437](https://github.com/k8ssandra/cass-operator/issues/437) Fix startOneNodeRack to not loop forever in case of StS with size 0 (such as decommission of DC)
>>>>>>> d22d53cb

## v1.13.0

* [CHANGE] [#395](https://github.com/k8ssandra/cass-operator/issues/395) Make CassandraTask job arguments strongly typed
* [CHANGE] [#354](https://github.com/k8ssandra/cass-operator/issues/354) Remove oldDefunctLabel support since we recreate StS. Fix #335 created-by value to match expected value.
* [CHANGE] [#385](https://github.com/k8ssandra/cass-operator/issues/385) Deprecate CassandraDatacenter's RollingRestartRequested. Use CassandraTask instead.
* [CHANGE] [#397](https://github.com/k8ssandra/cass-operator/issues/397) Remove direct dependency to k8s.io/kubernetes
* [FEATURE] [#384](https://github.com/k8ssandra/cass-operator/issues/384) Add a new CassandraTask operation "replacenode" that removes the existing PVCs from the pod, deletes the pod and starts a replacement process.
* [FEATURE] [#387](https://github.com/k8ssandra/cass-operator/issues/387) Add a new CassandraTask operation "upgradesstables" that allows to do SSTable upgrades after Cassandra version upgrade.
* [ENHANCEMENT] [#385](https://github.com/k8ssandra/cass-operator/issues/385) Add rolling restart as a CassandraTask action.
* [ENHANCEMENT] [#398](https://github.com/k8ssandra/cass-operator/issues/398) Update to go1.18 builds, update to use Kubernetes 1.24 envtest + dependencies, operator-sdk 1.23, controller-gen 0.9.2, Kustomize 4.5.7, controller-runtime 0.12.2
* [ENHANCEMENT] [#383](https://github.com/k8ssandra/cass-operator/pull/383) Add UpgradeSSTables, Compaction and Scrub to management-api client. Improve CassandraTasks to have the ability to validate input parameters, filter target pods and do processing outside of pods.
* [ENHANCEMENT] [#381](https://github.com/k8ssandra/cass-operator/issues/381) Make bootstrap operations deterministic.
* [ENHANCEMENT] [#417](https://github.com/k8ssandra/cass-operator/issues/417) Allow loading imageConfig from byte array
* [BUGFIX] [#327](https://github.com/k8ssandra/cass-operator/issues/327) Replace node done through CassandraTask can replace a node that's stuck in the Starting state.
* [BUGFIX] [#404](https://github.com/k8ssandra/cass-operator/issues/404) Filter unallowed values from the rackname when used in Kubernetes resources
* [BUGFIX] [#415](https://github.com/k8ssandra/cass-operator/issues/415) Fix version override + imageRegistry issue where output would be invalid

## v1.12.0

* [CHANGE] [#370](https://github.com/k8ssandra/cass-operator/issues/370) If Cassandra start call fails, delete the pod
* [ENHANCEMENT] [#366](https://github.com/k8ssandra/cass-operator/issues/366) If no finalizer is present, do not process the deletion. To prevent cass-operator from re-adding the finalizer, add an annotation no-finalizer that prevents the re-adding.
* [ENHANCEMENT] [#360](https://github.com/k8ssandra/cass-operator/pull/360) If Datacenter quorum reports unhealthy state, change Status Condition DatacenterHealthy to False (DBPE-2283)
* [ENHANCEMENT] [#317](https://github.com/k8ssandra/cass-operator/issues/317) Add ability for users to define CDC settings which will cause an agent to start within the Cassandra JVM and pass mutation events from Cassandra back to a Pulsar broker. (Tested on OSS Cassandra 4.x only.)
* [ENHANCEMENT] [#369](https://github.com/k8ssandra/cass-operator/issues/369) Add configurable timeout for liveness / readiness and drain when mutual auth is used and a default timeout for all wget execs (required with mutual auth)
* [BUGFIX] [#335](https://github.com/k8ssandra/cass-operator/issues/335) Cleanse label values derived from cluster name, which can contain illegal chars. Include app.kubernetes.io/created-by label. 
* [BUGFIX] [#330](https://github.com/k8ssandra/cass-operator/issues/330) Apply correct updates to Service labels and annotations through additionalServiceConfig (they are now validated and don't allow reserved prefixes).
* [BUGFIX] [#368](https://github.com/k8ssandra/cass-operator/issues/368) Do not fetch endpointStatus from pods that have not started
* [BUGFIX] [#364](https://github.com/k8ssandra/cass-operator/issues/364) Do not log any errors if we fail to get endpoint states from nodes.

## v1.10.5

* [CHANGE] [#370](https://github.com/k8ssandra/cass-operator/issues/370) If Cassandra start call fails, delete the pod
* [ENHANCEMENT] [#360](https://github.com/k8ssandra/cass-operator/pull/360) If Datacenter quorum reports unhealthy state, change Status Condition DatacenterHealthy to False (DBPE-2283)
* [BUGFIX] [#377](https://github.com/k8ssandra/cass-operator/issues/377) Add timeout to all calls made with wget (mutual-auth)
* [BUGFIX] [#355](https://github.com/k8ssandra/cass-operator/issues/335) Cleanse label values derived from cluster name, which can contain illegal chars.
* [BUGFIX] [#330](https://github.com/k8ssandra/cass-operator/issues/330) Apply correct updates to Service labels and annotations through additionalServiceConfig (they are now validated and don't allow reserved prefixes).
* [BUGFIX] [#368](https://github.com/k8ssandra/cass-operator/issues/368) Do not fetch endpointStatus from pods that have not started
* [BUGFIX] [#364](https://github.com/k8ssandra/cass-operator/issues/364) Do not log any errors if we fail to get endpoint states from nodes.

## v1.11.0

* [CHANGE] [#183](https://github.com/k8ssandra/cass-operator/issues/183) Move from PodDisruptionBudget v1beta1 to v1 (changes min. required Kubernetes version to 1.21)
* [ENHANCEMENT] [#325](https://github.com/k8ssandra/cass-operator/issues/325) Enable static checking (golangci-lint) in the repository and fix all the found issues.
* [ENHANCEMENT] [#292](https://github.com/k8ssandra/cass-operator/issues/292) Update to Go 1.17 with updates to dependencies: Kube 1.23.4 and controller-runtime 0.11.1 

## v1.10.4

* [CHANGE] [#264](https://github.com/k8ssandra/cass-operator/issues/264) Generate PodTemplateSpec in CassandraDatacenter with metadata
* [BUGFIX] [#313](https://github.com/k8ssandra/cass-operator/issues/313) Remove Cassandra 4.0.x regexp restriction, allow 4.x.x
* [BUGFIX] [#322](https://github.com/k8ssandra/cass-operator/pull/322) Add missing requeue if decommissioned pods haven't been removed yet
* [BUGFIX] [#315](https://github.com/k8ssandra/cass-operator/pull/315) Validate podnames in the ReplaceNodes before moving them to NodeReplacements

## v1.10.3

* [FEATURE] [#309](https://github.com/k8ssandra/cass-operator/pull/309) If StatefulSets are modified in a way that they can't be updated directly, recreate them with new specs
* [ENHANCEMENT] [#312](https://github.com/k8ssandra/cass-operator/issues/312) Integration tests now output CassandraDatacenter and CassandraTask CRD outputs to build directory
* [BUGFIX] [#298](https://github.com/k8ssandra/cass-operator/issues/298) EndpointState has incorrect json key 
* [BUGFIX] [#304](https://github.com/k8ssandra/cass-operator/issues/304) Hostname lookups on Cassandra pods fail
* [BUGFIX] [#311](https://github.com/k8ssandra/cass-operator/issues/311) Fix cleanup retry reconcile bug

## v1.10.2

Bundle tag only, no changes.

## v1.10.1

* [BUGFIX] [#278](https://github.com/k8ssandra/cass-operator/issues/278) ImageRegistry json key was incorrect in the definition type. Fixed from "imageRegistryOverride" to "imageRegistry"

## v1.10.0
* [CHANGE] [#271](https://github.com/k8ssandra/cass-operator/pull/271) Admission webhook's FailPolicy is set to Fail instead of Ignored
* [FEATURE] [#243](https://github.com/k8ssandra/cass-operator/pull/243) Task scheduler support to allow creating tasks that run for each pod in the cluster. The tasks have their own reconciliation process and lifecycle distinct from CassandraDatacenter as well as their own API package.
* [ENHANCEMENT] [#235](https://github.com/k8ssandra/cass-operator/issues/235) Adding AdditionalLabels to add on all resources managed by the operator
* [ENHANCEMENT] [#244](https://github.com/k8ssandra/cass-operator/issues/244) Add ability to skip Cassandra user creation
* [ENHANCEMENT] [#257](https://github.com/k8ssandra/cass-operator/issues/257) Add management-api client method to list schema versions
* [ENHANCEMENT] [#125](https://github.com/k8ssandra/cass-operator/issues/125) On delete, allow decommission of the datacenter if running in multi-datacenter cluster and cassandra.datastax.com/decommission-on-delete annotation is set on the CassandraDatacenter
* [BUGFIX] [#272](https://github.com/k8ssandra/cass-operator/issues/272) Strip password (if it has one) from CreateRole
* [BUGFIX] [#254](https://github.com/k8ssandra/cass-operator/pull/254) Safely set annotation on datacenter in config secret
* [BUGFIX] [#261](https://github.com/k8ssandra/cass-operator/issues/261) State of decommission can't be detected correctly if the RPC address is removed from endpoint state during decommission, but before it's finalized.

## v1.9.0
* [CHANGE] #202 Support fetching FeatureSet from management-api if available. Return RequestError with StatusCode when endpoint has bad status.
* [CHANGE] #213 Integration tests in Github Actions are now reusable across different workflows
* [CHANGE] Prevent instant requeues, every requeue must wait at least 500ms.
* [FEATURE] #193 Add new Management API endpoints to HTTP Helper: GetKeyspaceReplication, ListTables, CreateTable
* [FEATURE] #175 Add FQL reconciliation via parseFQLFromConfig and SetFullQueryLogging called from ReconcileAllRacks. CallIsFullQueryLogEnabledEndpoint and CallSetFullQueryLog functions to httphelper.
* [FEATURE] #233 Allow overriding default Cassandra and DSE repositories and give versions a default suffix
* [ENHANCEMENT] #185 Add more app.kubernetes.io labels to all the managed resources
* [ENHANCEMENT] #233 Simplify rebuilding the UBI images if vulnerability is found in the base images
* [ENHANCEMENT] #221 Improve bundle creation to be compatible with Red Hat's certified bundle rules
* [BUGFIX] #185 introduced a regression which caused labels to be updated in StatefulSet when updating a version. Keep the original as these are not allowed to be modified.
* [BUGFIX] #222 There were still occasions where clusterName was not an allowed value, cleaning them before creating StatefulSet
* [BUGFIX] #186 Run cleanups in the background once per pod and poll its state instead of looping endlessly

## v1.8.0

* [CHANGE] #178 If clusterName includes characters not allowed in the serviceName, strip those chars from service name.
* [CHANGE] #108 Integrate Fossa component/license scanning
* [CHANGE] #120 Removed Helm charts, use k8ssandra helm charts instead
* [CHANGE] #120 Deployment model is now Kustomize in cass-operator
* [CHANGE] #120 and #148 Package placements have been modified
* [CHANGE] #148 Project uses kubebuilder multigroup structure
* [CHANGE] #120 Mage has been removed and replaced with Makefile
* [CHANGE] #120 Webhook TLS certs require new deployment model (such as with cert-manager)
* [CHANGE] #145 SKIP_VALIDATING_WEBHOOK env variable is replaced with configuration in OperatorConfig
* [CHANGE] #161 Additional seeds service is always created, even if no additional seeds in the spec is defined
* [CHANGE] #163 If additional-seeds-service includes an IP address with targetRef, do not remove it
* [ENHANCEMENT] #173 Add ListKeyspace function to httphelper
* [ENHANCEMENT] #120 Update operator-sdk and modify the project to use newer kubebuilder v3 structure instead of v1
* [ENHANCEMENT] #145 Operaator can be configured with configuration objects from ConfigMap
* [ENHANCEMENT] #146 system-logger and cass-operator base is now UBI8-micro
* [ENHANCEMENT] #180 Add Kustomize components to improve installation experience and customization options
* [BUGFIX] #162 Affinity labels defined at rack-level should have precedence over DC-level ones
* [BUGFIX] #120 Fix ResourceVersion conflict in CheckRackPodTemplate
* [BUGFIX] #141 #110 Force update of HostId after pod replace process to avoid stale HostId
* [BUGFIX] #139 Bundle creation had some bugs after #120
* [BUGFIX] #134 Fix cluster-wide-installation to happen with Kustomize also, from config/cluster

## v1.7.1

* [BUGFIX] #103 Fix upgrade of StatefulSet, do not change service name

## v1.7.0

* [CHANGE] #1 Repository move
* [CHANGE] #19 Remove internode_encryption_test
* [CHANGE] #12 Remove Reaper sidecar integration
* [CHANGE] #8 Reduce dependencies of apis/CassandraDatacenter
* [FEATURE] #14 Override PodSecurityContext
* [FEATURE] #18 Allow DNS lookup by pod name
* [FEATURE] #27 Upgrade to Cassandra 4.0-RC1
* [FEATURE] #293 Add custom labels and annotations for services (see datastax/cass-operator#293)
* [FEATURE] #232 Use hostnames and DNS lookups for AdditionalSeeds (see datastax/cass-operator#293)
* [FEATURE] #28 Make tolerations configurable
* [FEATURE] #13 Provide server configuration with a secret
* [ENHANCEMENT] #7 Add CreateKeyspace and AlterKeyspace functions to httphelper
* [ENHANCEMENT] #20 Include max_direct_memory in examples
* [ENHANCEMENT] #16 Only build images once during integration tests
* [ENHANCEMENT] #1 Replace system-logger with a custom built image, enabling faster shutdown

## v1.6.0

Features:

* Upgrade to Go 1.14 [#347](https://github.com/datastax/cass-operator/commit/7d4a2451d22df762d1258b2de4a7711c3e6470d0)
* Add support for specifying additional PersistentVolumeClaims [#327](https://github.com/datastax/cass-operator/commit/8553579844b846e83131825444486c0f63d030fe)
* Add support for specify rack labels [#292](https://github.com/datastax/cass-operator/commit/61e286b959d886fd2fd1a572802d99efad8064ba)

Bug fixes:

* Retry decommission to prevent cluster from getting stuck in decommission state [#356](https://github.com/datastax/cass-operator/commit/4b8163c366155735b6f61af08623bb2edbfdf9ee)
* Set explicit tag for busybox image [#339](https://github.com/datastax/cass-operator/commit/56d6ea60589a32e89495e7961dce1b835751a5ed)
* Incorrect volume mounts are created when adding an init container with volume mounts
  [#309](https://github.com/datastax/cass-operator/commit/80852343858cd62b54e37146ada41f94efc3c85e)

Docs/tests:

* Introduce integration with [Go Report Card](https://goreportcard.com/) [#346](https://github.com/datastax/cass-operator/commit/694aebdaa88f09a5d9f0cc86e55e0a581a5beb1e)
* Add more examples for running integration tests [#338](https://github.com/datastax/cass-operator/commit/f033fbf24ed89f0469c04df75306dfeab4fdb175)

## v1.5.1

Bug fixes:

* Fixed reconciling logic in VMware k8s environments [#361](https://github.com/datastax/cass-operator/commit/821e58e6b283ef77b25ac7791ae9b60fbc1f69a1) [#342](https://github.com/datastax/cass-operator/commit/ddc3a99c1b38fb54ba293aeef74f878a3bb7e07e)
* Retry decommission if worker nodes are too slow to start it [#356](https://github.com/datastax/cass-operator/commit/475ea74eda629fa0038214dce5969a7f07d48615)

## v1.5.0

Features:

* Allow configuration of the system.log tail-er [#311](https://github.com/datastax/cass-operator/commit/14b1310164e57546cdf1995d44835b63f2dee471)
* Update Kubernetes support to cover 1.15 to 1.19 [#296](https://github.com/datastax/cass-operator/commit/a75754989cd29a38dd6406fdb75a5bad010f782d) [#304](https://github.com/datastax/cass-operator/commit/f34593199c06bb2536d0957eaff487153e36041a)
* Specify more named ports for advanced workloads, and additional ports for ClusterIP service [#289](https://github.com/datastax/cass-operator/commit/b0eae79dae3dc1466ace18b2008d3de81622db5d) [#291](https://github.com/datastax/cass-operator/commit/00c02be24779262a8b89f85e64eb02efb14e2d15)
* Support WATCH_NAMESPACE=* to watch all namespaces [#286](https://github.com/datastax/cass-operator/commit/f856de1cbeafee5fe4ad7154930d20ca743bd9cc)
* Support arbitrary Cassandra and DSE versions, using a regex for validation [#271](https://github.com/datastax/cass-operator/commit/71806eaa1c30e8555abeca9f4db12490e8658e1a)
* Support running cassandra as a non-root cassandra user [#275](https://github.com/datastax/cass-operator/commit/4006e56f6dc2ac2b7cfc4cc7012cad5ee50dbfe8)
* Always gracefully drain Cassandra nodes before pod termination, and make terminationGracePeriodSeconds configurable [#269](https://github.com/datastax/cass-operator/commit/3686fd112e1363b1d1160664d92c2a54b368906f)
* Add canaryUpgradeCount to support canary upgrade of a single node [#258](https://github.com/datastax/cass-operator/commit/f73041cc6f3bb3196b49ffaa615e4d1107350330)
* Support merging all user customizations into the Cassandra podTemplateSpec [#263](https://github.com/datastax/cass-operator/commit/b1851d9ebcd4087a210d8ee3f83b6e5a1ab49516)
* DSE 6.8.4 support [#257](https://github.com/datastax/cass-operator/commit/d4d4e3a49ece233457e0e1deebc9153241fe97be)
* Add arm64 support [#238](https://github.com/datastax/cass-operator/commit/f1f237ea6d3127264a014ad3df79d15964a01206)
* Support safely scaling down a datacenter, decommissioning Cassandra nodes [#242](https://github.com/datastax/cass-operator/commit/8d0516a7b5e7d1198cf8ed2de7b3968ef9e660af) [#265](https://github.com/datastax/cass-operator/commit/e6a420cf12c9402cc038f30879bc1ee8556f487a)
* Add support to override the default registry for all container images [#228](https://github.com/datastax/cass-operator/commit/f7ef6c81473841e42a9a581b44b1f33e1b4ab4c1)
* Better helm chart support for branch / master builds on private Docker registries [#236](https://github.com/datastax/cass-operator/commit/3516aa1993b06b405acf51476c327bec160070a1)
* Support for specific reconciliation logic in VMware k8s environments [#204](https://github.com/datastax/cass-operator/commit/e7d20fbb365bc7679856d2c84a1af70f73167b57) [#206](https://github.com/datastax/cass-operator/commit/a853063b9f08eb1a64cb248e23b5a4a5db92a5ac) [#203](https://github.com/datastax/cass-operator/commit/10ff0812aa0138a2eb04c588fbe625f6a69ce833) [#224](https://github.com/datastax/cass-operator/commit/b4d7ae4b0da149eb896bacfae824ed6547895dbb) [#259](https://github.com/datastax/cass-operator/commit/a90f03c17f3e9675c1ceff37a2a7c0c0c85950a1)  [#288](https://github.com/datastax/cass-operator/commit/c7c159d53d34b390e7966477b0fc2ed2f5ec333e)

Bug fixes:

* Increase default init container CPU for better startup performance [#261](https://github.com/datastax/cass-operator/commit/0eece8718b7a7a48868c260e88684c0f98cdc05b)
* Re-enable the most common quiet period [#253](https://github.com/datastax/cass-operator/commit/67217d8fc384652753331f5a1ae9cadd45ebc0cb)
* Added label to all-pods service to narrow metrics scrape selection [#277](https://github.com/datastax/cass-operator/commit/193afa5524e85a90cea84afe8167b356f67d365a)

Docs/tests:

* Add test for infinite reconcile [#220](https://github.com/datastax/cass-operator/commit/361ef2d5da59cd48fab7d4d58e3075051515b32c)
* Added keys from datastax/charts and updated README [#221](https://github.com/datastax/cass-operator/commit/5a56e98856d0c483eb4c415bd3c8b8292ffffe4b)
* Support integration tests with k3d v3 [#248](https://github.com/datastax/cass-operator/commit/06804bd0b3062900c10a4cad3d3124e83cf17bf0)
* Default to KIND for integration tests [#252](https://github.com/datastax/cass-operator/commit/dcaec731c5d0aefc2d2249c32592a275c42a46f0)
* Run oss/dse integration smoke tests in github workflow [#267](https://github.com/datastax/cass-operator/commit/08ecb0977e09b547c035e280b99f2c36fa1d5806)

## v1.4.1

Features:

* Use Cassandra 4.0-beta1 image [#237](https://github.com/datastax/cass-operator/commit/085cdbb1a50534d4087c344e1e1a7b28a5aa922e)
* Update to cass-config-builder 1.0.3 [#235](https://github.com/datastax/cass-operator/commit/7c317ecaa287f175e9556b48140b648d2ec60aa2)
* DSE 6.8.3 support [#233](https://github.com/datastax/cass-operator/commit/0b9885a654ab09bb4144934b217dbbc9d0869da3)

Bug fixes:

* Fix for enabling DSE advanced workloads [#230](https://github.com/datastax/cass-operator/commit/72248629b7de7944fe9e7e262ef8d3c7c838a8c6)

## v1.4.0

Features:

* Cassandra 3.11.7 support [#209](https://github.com/datastax/cass-operator/commit/ecf81573948cf239180ab62fa72b91c9a8354a4e)
* DSE 6.8.2 support [#207](https://github.com/datastax/cass-operator/commit/4d566f4a4d16c975919726b95a51c3be8729bf3e)
* Configurable resource requests and limits for init and system-logger containers. [#184](https://github.com/datastax/cass-operator/commit/94634ba9a4b04f33fe7dfee539d500e0d4a0c02f)
* Add quietPeriod and observedGeneration to the status [#190](https://github.com/datastax/cass-operator/commit/8cf67a6233054a6886a15ecc0e88bd6a9a2206bd)
* Update config builder init container to 1.0.2 [#193](https://github.com/datastax/cass-operator/commit/811bca57e862a2e25c1b12db71e0da29d2cbd454)
* Host network support [#186](https://github.com/datastax/cass-operator/commit/86b32ee3fc21e8cd33707890ff580a15db5d691b)
* Helm chart option for cluster-scoped install [#182](https://github.com/datastax/cass-operator/commit/6c23b6ffe0fd45fa299540ea494ebecb21bc4ac9)
* Create JKS for internode encryption [#156](https://github.com/datastax/cass-operator/commit/db8d16a651bc51c0256714ebdda2d51485c5d9fa)
* Headless ClusterIP service for additional seeds [#175](https://github.com/datastax/cass-operator/commit/5f7296295e4dd7fda6b7ce7e2faca2b9efe2e414)
* Operator managed NodePort service [#177](https://github.com/datastax/cass-operator/commit/b2cf2ecf05dfc240d670f13dffc8903fe14bb052)
* Experimental ability to run DSE advanced workloads [#158](https://github.com/datastax/cass-operator/commit/ade4246b811a644ace75f9f561344eb815d43d52)
* More validation logic in the webhook [#165](https://github.com/datastax/cass-operator/commit/3b7578987057fd9f90b7aeafea1d71ebbf691984)

Bug fixes:

* Fix watching CassDC to not trigger on status update [#212](https://github.com/datastax/cass-operator/commit/3ae79e01398d8f281769ef079bff66c3937eca24)
* Enumerate more container ports [#200](https://github.com/datastax/cass-operator/commit/b0c004dc02b22c34682a3602097c1e09b6261572)
* Resuming a stopped CassDC should not use the ScalingUp condition [#198](https://github.com/datastax/cass-operator/commit/7f26e0fd532ce690de282d1377dd00539ea8c251)
* Idiomatic usage of the term "internode" [#197](https://github.com/datastax/cass-operator/commit/62993fa113053075a772fe532c35245003912a2f)
* First-seed-in-the-DC logic should respect additionalSeeds [#180](https://github.com/datastax/cass-operator/commit/77750d11c62f2c3043f1088e377b743859c3be96)
* Use the additional seeds service in the config [#189](https://github.com/datastax/cass-operator/commit/4aaaff7b4e4ff4df626aa12f149329b866a06d35)
* Fix operator so it can watch multiple or all namespaces [#173](https://github.com/datastax/cass-operator/commit/bac509a81b6339219fe3fc313dbf384653563c59)

Docs/tests:

* Encryption documentation [#196](https://github.com/datastax/cass-operator/commit/3a139c5f717a165c0f32047b7813b103786132b8)
* Fix link to sample-cluster-sample-dc.yaml [#191](https://github.com/datastax/cass-operator/commit/28039ee40ac582074a522d2a13f3dfe15350caac)
* Kong Ingress Documentation [#160](https://github.com/datastax/cass-operator/commit/b70a995eaee988846e07f9da9b4ab07e443074c2)
* Adding AKS storage example [#164](https://github.com/datastax/cass-operator/commit/721056a435492e552cd85d18e38ea85569ba755f)
* Added ingress documentation and sample client application to docs [#140](https://github.com/datastax/cass-operator/commit/4dd8e7c5d53398bb827dda326762c2fa15c131f9)

## v1.3.0

* Add DSE 6.8.1 support, and update to config-builder 1.0.1 [#139](https://github.com/datastax/cass-operator/commit/8026d3687ee6eb783743ea5481ee51e69e284e1c)
* Experimental support for Cassandra Reaper running in sidecar mode [#116](https://github.com/datastax/cass-operator/commit/30ac85f3d71886b750414e90476c42394d439026)
* Support using RedHat universal base image containers [#95](https://github.com/datastax/cass-operator/commit/6f383bd8d22491c5a784611620e1327dafc3ffae)
* Provide an easy way to specify additional seeds in the CRD [#136](https://github.com/datastax/cass-operator/commit/0125b1f639830fad31f4b0b1b955ac991212fd16)
* Unblocking Kubernetes 1.18 support [#132](https://github.com/datastax/cass-operator/commit/b8bbbf15394119cbbd604aa40fdb9224a9f312cd)
* Bump version of Management API sidecar to 0.1.5 [#129](https://github.com/datastax/cass-operator/commit/248b30efe797d0656f2fc5c8e96dc3c431ab9a32)
* No need to always set LastRollingRestart status [#124](https://github.com/datastax/cass-operator/commit/d0635a2507080455ed252a26252a336a96252bc9)
* Set controller reference after updating StatefulSets, makes sure StatefulSets are cleaned up on delete [#121](https://github.com/datastax/cass-operator/commit/f90a4d30d37fa8ace8119dc7808fd7561df9270e)
* Use the PodIP for Management API calls [#112](https://github.com/datastax/cass-operator/commit/dbf0f67aa7c3831cd5dacc52b10b4dd1c59a32d1)
* Watch secrets to trigger reconciling user and password updates [#109](https://github.com/datastax/cass-operator/commit/394d25a6d6ec452ecd1667f3dca40b7496379eea)
* Remove NodeIP from status [#96](https://github.com/datastax/cass-operator/commit/71ed104a7ec642e13ef27bafb6ac1a6c0a28a21e)
* Add ability to specify additional Cassandra users in CassandraDatacenter [#94](https://github.com/datastax/cass-operator/commit/9b376e8be93976a0a344bcda2e417aa90dd9758f)
* Improve validation for webhook configuration [#103](https://github.com/datastax/cass-operator/commit/6656d1a2fd9cdec1fe495c28dd3fbac9617341f6)

## v1.2.0

* Support for several k8s versions in the helm chart [#97](https://github.com/datastax/cass-operator/commit/9d76ad8258aa4e1d4893a357546de7de80aef0a0)
* Ability to roll back a broken upgrade / configuration change [#85](https://github.com/datastax/cass-operator/commit/86b869df65f8180524dc12ff11502f6f6889eef5)
* Mount root as read-only and temp dir as memory emptyvol [#86](https://github.com/datastax/cass-operator/commit/0474057e8339da4f89b2e901ab697f10a2184d78)
* Fix managed-by label [#84](https://github.com/datastax/cass-operator/commit/39519b8bae8795542a5fb16a844aeb55cf3b2737)
* Add sequence diagrams [#90](https://github.com/datastax/cass-operator/commit/f1fe5fb3e07cec71a2ba0df8fabfec2b7751a95b)
* Add PodTemplateSpec in CassDC CRD spec, which allows defining a base pod template spec [#67](https://github.com/datastax/cass-operator/commit/7ce9077beab7fb38f0796c303c9e3a3610d94691)
* Support testing with k3d [#79](https://github.com/datastax/cass-operator/commit/c360cfce60888e54b10fdb3aaaa2e9521f6790cf)
* Add logging of all events for more reliable retrieval [#76](https://github.com/datastax/cass-operator/commit/3504367a5ac60f04724922e59cf86490ffb7e83d)
* Update to Operator SDK v0.17.0 [#78](https://github.com/datastax/cass-operator/commit/ac882984b78d9eb9e6b624ba0cfc11697ddfb3d2)
* Update Cassandra images to include metric-collector-for-apache-cassandra (MCAC) [#81](https://github.com/datastax/cass-operator/commit/4196f1173e73571985789e087971677f28c88d09)
* Run data cleanup after scaling up a datacenter [#80](https://github.com/datastax/cass-operator/commit/4a71be42b64c3c3bc211127d2cc80af3b69aa8e5)
* Requeue after the last node has its node-state label set to Started during cluster creation [#77](https://github.com/datastax/cass-operator/commit/b96bfd77775b5ba909bd9172834b4a56ef15c319)
* Remove delete verb from validating webhook [#75](https://github.com/datastax/cass-operator/commit/5ae9bee52608be3d2cd915e042b2424453ac531e)
* Add conditions to CassandraDatacenter status [#50](https://github.com/datastax/cass-operator/commit/8d77647ec7bfaddec7e0e616d47b1e2edb5a0495)
* Better support and safeguards for adding racks to a datacenter [#59](https://github.com/datastax/cass-operator/commit/0bffa2e8d084ac675e3e4e69da58c7546a285596)

## v1.1.0

* #27 Added a helm chart to ease installing.
* #23 #37 #46 Added a validating webhook for CassandraDatacenter.
* #43 Emit more events when reconciling a CassandraDatacenter.
* #47 Support `nodeSelector` to pin database pods to labelled k8s worker nodes.
* #22 Refactor towards less code listing pods.
* Several integration tests added.

## v1.0.0

* Project renamed to `cass-operator`.
* KO-281 Node replace added.
* KO-310 The operator will work to revive nodes that fail readiness for over 10 minutes
  by deleting pods.
* KO-317 Rolling restart added.
* K0-83 Stop the cluster more gracefully.
* KO-329 API version bump to v1beta1.

## v0.9.0

* KO-146 Create a secret for superuser creation if one is not provided.
* KO-288 The operator can provision Cassandra clusters using images from
  <https://github.com/datastax/management-api-for-apache-cassandra> and the primary
  CRD the operator works on is a `v1alpha2` `cassandra.datastax.com/CassandraDatacenter`
* KO-210 Certain `CassandraDatacenter` inputs were not rolled out to pods during
  rolling upgrades of the cluster. The new process considers everything in the
  statefulset pod template.
* KO-276 Greatly improved integration tests on real KIND / GKE Kubernetes clusters
  using Ginkgo.
* KO-223 Watch fewer Kubernetes resources.
* KO-232 Following best practices for assigning seed nodes during cluster start.
* KO-92 Added a container that tails the system log.

## v0.4.1

* KO-190 Fix bug introduced in v0.4.0 that prevented scaling up or deleting
  datacenters.
* KO-177 Create a headless service that includes pods that are not ready. While
  this is not useful for routing CQL traffic, it can be helpful for monitoring
  infrastructure like Prometheus that would like to attempt to collect metrics
  from pods even if they are unhealthy, and which can tolerate connection
  failure.

## v0.4.0

* KO-97  Faster cluster deployments
* KO-123 Custom CQL super user. Clusters can now be provisioned without the
  publicly known super user `cassandra` and publicly known default password
  `cassandra`.
* KO-42  Preliminary support for DSE upgrades
* KO-87  Preliminary support for two-way SSL authentication to the DSE
  management API. At this time, the operator does not automatically create
  certificates.
* KO-116 Fix pod disruption budget calculation. It was incorrectly calculated
  per-rack instead of per-datacenter.
* KO-129 Provide `allowMultipleNodesPerWorker` parameter to enable testing
  on small k8s clusters.
* KO-136 Rework how DSE images and versions are specified.

## v0.3.0

* Initial labs release.<|MERGE_RESOLUTION|>--- conflicted
+++ resolved
@@ -14,12 +14,9 @@
 ## v1.13.1
 
 * [CHANGE] [#291](https://github.com/k8ssandra/cass-operator/issues/291) Update Ginkgo to v2 (maintain current features, nothing additional from v2)
-<<<<<<< HEAD
 * [BUGFIX] [#431](https://github.com/k8ssandra/cass-operator/issues/431) Fix a bug where the restartTask would not provide success counts for restarted pods.
-=======
 * [BUGFIX] [#444](https://github.com/k8ssandra/cass-operator/issues/444) Update cass-config-builder to 1.0.5. Update the target tag of cass-config-builder to :1.0 to allow future updates in 1.0.x without rolling restarts.
 * [BUGFIX] [#437](https://github.com/k8ssandra/cass-operator/issues/437) Fix startOneNodeRack to not loop forever in case of StS with size 0 (such as decommission of DC)
->>>>>>> d22d53cb
 
 ## v1.13.0
 
