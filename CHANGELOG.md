--- conflicted
+++ resolved
@@ -8,12 +8,9 @@
 * [BUGFIX]
 ```
 
-<<<<<<< HEAD
-=======
 ## v1.7.1
 * [BUGFIX] #103 Fix upgrade of StatefulSet, do not change service name
 
->>>>>>> dd1f7615
 ## v1.7.0
 * [CHANGE] #1 Repository move
 * [CHANGE] #19 Remove internode_encryption_test
