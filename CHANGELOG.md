--- conflicted
+++ resolved
@@ -10,11 +10,8 @@
 ```
 
 ## unreleased
-<<<<<<< HEAD
 * [ENHANCEMENT] [#366](https://github.com/k8ssandra/cass-operator/issues/366) If no finalizer is present, do not do the process deletion. To prevent re-adding the finalizer, add an annotation no-finalizer that prevents re-adding.
-=======
 * [ENHANCEMENT] [#360](https://github.com/k8ssandra/cass-operator/pull/360) If Datacenter quorum reports unhealthy state, change Status Condition DatacenterHealthy to False (DBPE-2283)
->>>>>>> b498b7e4
 * [BUGFIX] [#355](https://github.com/k8ssandra/cass-operator/issues/335) Cleanse label values derived from cluster name, which can contain illegal chars. Include app.kubernetes.io/created-by label. 
 * [BUGFIX] [#330](https://github.com/k8ssandra/cass-operator/issues/330) Apply correct updates to Service labels and annotations through additionalServiceConfig (they are now validated and don't allow reserved prefixes).
 
