--- conflicted
+++ resolved
@@ -12,11 +12,8 @@
 ## unreleased
 
 * [CHANGE] [#501](https://github.com/k8ssandra/cass-operator/issues/501) Replaced server-system-logger with a Vector based implementation. Also, examples are added how the Cassandra system.log can be parsed to a more structured format.
-<<<<<<< HEAD
+* [CHANGE] [#496](https://github.com/k8ssandra/cass-operator/issues/496) ScalingUp is no longer tied to the lifecycle of the cleanup job. The cleanup job is created after the ScaleUp has finished, but to track its progress one should check the status of the CassandraTask and not the CassandraDatacenter's status. Also, added a new annotation to the Datacenter "cassandra.datastax.com/no-cleanup", which if set prevents from the creation of the CassandraTask.
 * [ENHANCEMENT] [#500](https://github.com/k8ssandra/cass-operator/issues/500) Allow the /start command to run for a longer period of time (up to 10 minutes), before killing the pod if no response is received. This is intermediate solution until we can correctly detect from the pod that the start is not proceeding correctly.
-=======
-* [CHANGE] []() ScalingUp is no longer tied to the lifecycle of the cleanup job. The cleanup job is created after the ScaleUp has finished, but to track its progress one should check the status of the CassandraTask and not the CassandraDatacenter's status. Also, added a new annotation to the Datacenter "cassandra.datastax.com/no-cleanup", which if set prevents from the creation of the CassandraTask.
->>>>>>> e60c72c0
 
 ## v1.14.0
 
