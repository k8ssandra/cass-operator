# Changelog

Changelog for Cass Operator, new PRs should update the `main / unreleased` section with entries in the order:

```markdown
* [CHANGE]
* [FEATURE]
* [ENHANCEMENT]
* [BUGFIX]
```

## unreleased

<<<<<<< HEAD
* [CHANGE] [#718](https://github.com/k8ssandra/cass-operator/issues/718) Update Kubernetes dependencies to 0.31.0 and controller-runtime to 0.19.x, remove controller-config and instead return command line options as the only way to modify controller-runtime options. cass-operator specific configuration will still remain in the OperatorConfig CRD. Removes kube-auth from the /metrics endpoint from our generated configs and instead adds network-policy generation as one optional module for Kustomize.
* [CHANGE] [#527](https://github.com/k8ssandra/cass-operator/issues/527) Migrate the Kustomize configuration to Kustomize 5 only. Support for using Kustomize 4.x to generate config is no longer supported.
* [CHANGE] [#763](https://github.com/k8ssandra/cass-operator/issues/763) If gossip information has ENDPOINT_IP, use it as the IP for the replacement job instead of NATIVE_ADDRESS_AND_PORT
* [FEATURE] [#583](https://github.com/k8ssandra/cass-operator/issues/583) If there are pods in failed state (CrashLoopBackOff, ImagePullBackOff or ErrImagePull), restartCount of a container/initContainer is more than zero with termination code >0 or we have a SchedulingFailed event, allow StatefulSet updates even if previous ones haven't been rolled yet. ForceUpgradeRacks will no longer remove itself from the CassandraDatacenter to prevent self modifying Spec. 
* [ENHANCEMENT] [#729](https://github.com/k8ssandra/cass-operator/issues/729) Modify NewMgmtClient to support additional transport option for the http.Client
* [ENHANCEMENT] [#737](https://github.com/k8ssandra/cass-operator/issues/737) Before issuing PVC deletion when deleting a datacenter, verify the PVCs that match the labels are not actually used by any pods.
* [BUGFIX] [#751](https://github.com/k8ssandra/cass-operator/issues/751) If datacenterName == "", do not use it as accepted value, threat it the same way as nil value
* [BUGFIX] [#744](https://github.com/k8ssandra/cass-operator/issues/744) If StatefulSet was manually modified outside CassandraDatacenter, do not start such pods as they would need to be decommissioned instantly and could have IP conflict issues when doing so.
=======
* [BUGFIX] [#765](https://github.com/k8ssandra/cass-operator/issues/765) Fix CheckRackPodLabels to use statefulSet.Spec.Replicas instead of .Status.Replicas to verify all the current pods and their labels
>>>>>>> 8e7b4663

## v1.23.0

* [CHANGE] [#720](https://github.com/k8ssandra/cass-operator/issues/720) Always use ObjectMeta.Name for the PodDisruptionBudget resource name, not the DatacenterName
* [CHANGE] [#731](https://github.com/k8ssandra/cass-operator/issues/731) Make the concurrent restart of already bootstrapped nodes the default. If user wishes to revert to older behavior, set annotation ``cassandra.datastax.com/allow-parallel-starts: "false"`` to datacenter.
* [FEATURE] [#651](https://github.com/k8ssandra/cass-operator/issues/651) Add tsreload task for DSE deployments and ability to check if sync operation is available on the mgmt-api side
* [ENHANCEMENT] [#722](https://github.com/k8ssandra/cass-operator/issues/722) Add back the ability to track cleanup task before marking scale up as done. This is controlled by an annotation cassandra.datastax.com/track-cleanup-tasks
* [ENHANCEMENT] [#532](https://github.com/k8ssandra/k8ssandra-operator/issues/532) Extend ImageConfig type to allow additional parameters for k8ssandra-operator requirements. These include per-image PullPolicy / PullSecrets as well as additional image.  Also add ability to override a single HCD version image. 
* [ENHANCEMENT] [#636](https://github.com/k8ssandra/cass-operator/issues/636) Add support for new field in ImageConfig, imageNamespace. This will allow to override namespace of all images when using private registries. Setting it to empty will remove the namespace entirely.
* [BUGFIX] [#705](https://github.com/k8ssandra/cass-operator/issues/705) Ensure ConfigSecret has annotations map before trying to set a value

## v1.22.4

* [BUGFIX] [#708](https://github.com/k8ssandra/cass-operator/issues/708) Preserve existing SecurityContext when ReadOnlyRootFilesystem is set

## v1.22.3

* [FEATURE] [#701](https://github.com/k8ssandra/cass-operator/issues/701) Allow ReadOnlyRootFilesystem for DSE also with extra mounts to provide support for cass-config-builder setups

## v1.22.2

* [BUGFIX] [#703](https://github.com/k8ssandra/cass-operator/issues/703) Fix HCD config path from /etc/cassandra to /opt/hcd/resources/cassandra/conf

## v1.22.1

* [BUGFIX] [#687](https://github.com/k8ssandra/cass-operator/issues/687) Prevent a crash when when StorageClassName was not set in the CassandraDataVolumeClaimSpec
* [CHANGE] [#689](https://github.com/k8ssandra/cass-operator/issues/689) Allow k8ssandra.io labels and annotations in services config

## v1.22.0

* [FEATURE] [#263](https://github.com/k8ssandra/cass-operator/issues/263) Allow increasing the size of CassandraDataVolumeClaimSpec if the selected StorageClass supports it. This feature is currently behind a opt-in feature flag and requires an annotation ``cassandra.datastax.com/allow-storage-changes: true`` to be set in the CassandraDatacenter.
* [FEATURE] [#646](https://github.com/k8ssandra/cass-operator/issues/646) Allow starting multiple parallel pods if they have already previously bootstrapped and not planned for replacement. Set annotation ``cassandra.datastax.com/allow-parallel-starts: true`` to enable this feature.
* [ENHANCEMENT] [#648](https://github.com/k8ssandra/cass-operator/issues/648) Make MinReadySeconds configurable value in the Spec.
* [ENHANCEMENT] [#184](https://github.com/k8ssandra/cass-operator/issues/349) Add CassandraDatacenter.Status fields as metrics also
* [ENHANCEMENT] [#199](https://github.com/k8ssandra/cass-operator/issues/199) If .spec.readOnlyRootFilesystem is set, run the cassandra container with readOnlyRootFilesystem. Also, modify the default SecurityContext to mention runAsNonRoot: true
* [ENHANCEMENT] [#595](https://github.com/k8ssandra/cass-operator/issues/595) Update Vector to 0.39.0 and enforce the TOML file format in the starting command
* [BUGFIX] [#681](https://github.com/k8ssandra/cass-operator/issues/681) Remove nodes rights from the operator as it is not required

## v1.21.1

* [BUGFIX] [#665](https://github.com/k8ssandra/cass-operator/issues/665) The RequiresUpdate and ObservedGenerations were updated too often, even when the reconcile was not finished.

## v1.21.0

* [FEATURE] [#659](https://github.com/k8ssandra/cass-operator/issues/659) Add support for HCD serverType with versions 1.x.x. It will be deployed like Cassandra >= 4.1 for now.
* [FEATURE] [#660](https://github.com/k8ssandra/cass-operator/issues/660) Add support for DSE version 6.9.x and remove support for DSE 7.x.x. DSE 6.9 will be deployed like DSE 6.8.
* [ENHANCEMENT] [#663](https://github.com/k8ssandra/cass-operator/issues/663) Update k8ssandra-client for better Cassandra 5.0 config support
* [BUGFIX] [#652](https://github.com/k8ssandra/cass-operator/issues/652) Update nodeStatuses info when a pod is recreated
* [BUGFIX] [#656](https://github.com/k8ssandra/cass-operator/issues/656) After canary upgrade, it was not possible to continue upgrading rest of the nodes if the only change was removing the canary upgrade
* [BUGFIX] [#657](https://github.com/k8ssandra/cass-operator/issues/657) If a change did not result in StatefulSet changes, a Ready -> Ready state would lose an ObservedGeneration update in the status
* [BUGFIX] [#382](https://github.com/k8ssandra/cass-operator/issues/382) If StatefulSet has not caught up yet, do not allow any changes to it. Instead, requeue and wait (does not change behavior of forceRacksUpgrade)

## v1.20.0

* [CHANGE] [#566](https://github.com/k8ssandra/cass-operator/issues/566) BREAKING: StatefulSets will no longer be automatically updated if CassandraDatacenter is not modified, unless an annotation "cassandra.datastax.com/autoupdate-spec" is set to the CassandraDatacenter with value "always" or "once". This means users of config secret should set this variable to "always" to keep their existing behavior. For other users, this means that for example the upgrades of operator will no longer automatically apply updated settings or system-logger image. The benefit is that updating the operator no longer causes the cluster to have a rolling restart. A new condition to indicate such change could be necessary is called "RequiresUpdate" and it will be set to True until the next refresh of reconcile has happened. 
* [CHANGE] [#618](https://github.com/k8ssandra/cass-operator/issues/618) Update dependencies to support controller-runtime 0.17.2, modify required parts.
* [CHANGE] [#575](https://github.com/k8ssandra/cass-operator/issues/575) Allow modification of PodTemplateSpec.ObjectMeta.Labels (it will cause a rolling restart as StatefulSet controller can't apply them without a restart)
* [ENHANCEMENT] [#628](https://github.com/k8ssandra/cass-operator/issues/628) Replace pod task can replace any node, including those that have crashed
* [ENHANCEMENT] [#532](https://github.com/k8ssandra/cass-operator/issues/532) Instead of rejecting updates/creates with deprecated fields, return kubectl warnings.
* [ENHANCEMENT] [#637](https://github.com/k8ssandra/cass-operator/issues/637) Expand nodeStatuses to include IPs and racks.
* [BUGFIX] [#639](https://github.com/k8ssandra/cass-operator/issues/639) Remove InvalidState check, there's no need to block reconcile here. Keep the InvalidState as information for the user only.

## v1.19.1

* [BUGFIX] [#622](https://github.com/k8ssandra/cass-operator/issues/622) Fix sanitization of DC label
* [BUGFIX] [#626](https://github.com/k8ssandra/cass-operator/issues/626) If multiple datacenters are present in the same namespace, the seed-service ownership is constantly updated between these two resources

## v1.19.0

* [FEATURE] [#601](https://github.com/k8ssandra/cass-operator/pull/601) Add additionalAnnotations field to CR so that all resources created by the operator can be annotated.
* [BUGFIX] [#607](https://github.com/k8ssandra/cass-operator/issues/607) Add missing additional labels and annotations to the superuserSecret.
* [BUGFIX] [#612](https://github.com/k8ssandra/cass-operator/issues/612) Improve error message handling in the task jobs by retaining the message that previously failed pod has generated

## v1.18.2

* [BUGFIX] [#593](https://github.com/k8ssandra/cass-operator/issues/593) Update k8ssandra-client to 0.2.2 to fix the issue with clusterName config generation when using 4.1

## v1.18.1

## v1.18.0

* [CHANGE] [#479](https://github.com/k8ssandra/cass-operator/issues/479) Set the default deployed DSE image to use our newer management-api by changing the repository to datastax/dse-mgmtapi-6_8
* [CHANGE] [#573](https://github.com/k8ssandra/cass-operator/issues/573) Add the namespace as env variable in the server-system-logger container to label metrics with.
* [ENHANCEMENT] [#580](https://github.com/k8ssandra/cass-operator/issues/580) Add garbageCollect CassandraTask that removes deleted data
* [ENHANCEMENT] [#578](https://github.com/k8ssandra/cass-operator/issues/578) Add flush CassandraTask that flushed memtables to the disk
* [ENHANCEMENT] [#586](https://github.com/k8ssandra/cass-operator/issues/578) Add scrub CassandraTask that allows rebuilding SSTables
* [ENHANCEMENT] [#582](https://github.com/k8ssandra/cass-operator/issues/582) Add compaction CassandraTask to force a compaction
* [BUGFIX] [#585](https://github.com/k8ssandra/cass-operator/issues/585) If task validation fails, stop processing the task and mark the validation error to Failed condition

## v1.17.2

* [ENHANCEMENT] [#571](https://github.com/k8ssandra/cass-operator/issues/571) Ensure both "server-config-init" as well as "server-config-init-base" are always created in the initContainers if 4.1.x is used.  

## v1.17.1

* [CHANGE] [#541](https://github.com/k8ssandra/cass-operator/issues/541) Revert when deployed through OLM, add serviceAccount to Cassandra pods that use nonroot priviledge. This is no longer necessary with 1.17.0 and up.

## v1.17.0

* [CHANGE] [#565](https://github.com/k8ssandra/cass-operator/issues/565) Replace the use of wget with curl when making Kubernetes -> management-api HTTP(S) calls
* [CHANGE] [#553](https://github.com/k8ssandra/cass-operator/issues/553) dockerImageRunsAsCassandra is no longer used for anything as that's the default for current images. Use SecurityContext to override default SecurityContext (999:999)
* [ENHANCEMENT] [#554](https://github.com/k8ssandra/cass-operator/issues/554) Add new empty directory as mount to server-system-logger (/var/lib/vector) so it works with multiple securityContexes
* [ENHANCEMENT] [#512](https://github.com/k8ssandra/cass-operator/issues/512) Configs are now built using the newer k8ssandra-client config build command instead of the older cass-config-builder. This provides support for Cassandra 4.1.x config properties and to newer.
* [ENHANCEMENT] [#184](https://github.com/k8ssandra/cass-operator/issues/184) Implement metrics to indicate the status of the Datacenter pods. Experimental, these metric names and values could be changed in the future versions.

## v1.16.0

* [CHANGE] [#542](https://github.com/k8ssandra/cass-operator/issues/542) Support 7.x.x version numbers for DSE and 5.x.x for Cassandra
* [CHANGE] [#531](https://github.com/k8ssandra/cass-operator/issues/531) Update to Kubebuilder gov4-alpha layout structure
* [ENHANCEMENT] [#523](https://github.com/k8ssandra/cass-operator/issues/516) Spec.ServiceAccountName is introduced as replacements to Spec.ServiceAccount (to account for naming changes in Kubernetes itself), also PodTemplateSpec.Spec.ServiceAccountName is supported. Precendence order is: Spec.ServiceAccountName > Spec.ServiceAccount > PodTemplateSpec.
* [ENHANCEMENT] [#541](https://github.com/k8ssandra/cass-operator/issues/541) When deployed through OLM, add serviceAccount to Cassandra pods that use nonroot priviledge
* [CHANGE] [#516](https://github.com/k8ssandra/cass-operator/issues/516) Modify sidecar default CPU and memory limits.
* [CHANGE] [#495](https://github.com/k8ssandra/cass-operator/issues/495) Remove all the VMware PSP specific code from the codebase. This has been inoperational since 1.8.0
* [CHANGE] [#494](https://github.com/k8ssandra/cass-operator/issues/494) Remove deprecated generated clientsets. 

## v1.10.6

* [CHANGE] [#496](https://github.com/k8ssandra/cass-operator/issues/496) ScalingUp is no longer tied to the lifecycle of the cleanup job. The cleanup job is created after the ScaleUp has finished, but to track its progress one should check the status of the CassandraTask and not the CassandraDatacenter's status. Also, added a new annotation to the Datacenter "cassandra.datastax.com/no-cleanup", which if set prevents from the creation of the CassandraTask.
* [ENHANCEMENT] [#500](https://github.com/k8ssandra/cass-operator/issues/500) Allow the /start command to run for a longer period of time (up to 10 minutes), before killing the pod if no response is received. This is intermediate solution until we can correctly detect from the pod that the start is not proceeding correctly.
* [BUGFIX] [#444](https://github.com/k8ssandra/cass-operator/issues/444) Update cass-config-builder to 1.0.5.
* [BUGFIX] [#415](https://github.com/k8ssandra/cass-operator/issues/415) Fix version override + imageRegistry issue where output would be invalid
* [BUGFIX] [#437](https://github.com/k8ssandra/cass-operator/issues/437) Ignore cluster healthy check on Datacenter decommission. Rest of #437 fix is not applied since this version does not have that bug.
* [BUGFIX] [#404](https://github.com/k8ssandra/cass-operator/issues/404) Filter unallowed values from the rackname when used in Kubernetes resources
* [BUGFIX] [#455](https://github.com/k8ssandra/cass-operator/issues/455) After task had completed, the running state would still say true

## v1.15.0

* [CHANGE] [#501](https://github.com/k8ssandra/cass-operator/issues/501) Replaced server-system-logger with a Vector based implementation. Also, examples are added how the Cassandra system.log can be parsed to a more structured format.
* [CHANGE] [#496](https://github.com/k8ssandra/cass-operator/issues/496) ScalingUp is no longer tied to the lifecycle of the cleanup job. The cleanup job is created after the ScaleUp has finished, but to track its progress one should check the status of the CassandraTask and not the CassandraDatacenter's status. Also, added a new annotation to the Datacenter "cassandra.datastax.com/no-cleanup", which if set prevents from the creation of the CassandraTask.
* [ENHANCEMENT] [#500](https://github.com/k8ssandra/cass-operator/issues/500) Allow the /start command to run for a longer period of time (up to 10 minutes), before killing the pod if no response is received. This is intermediate solution until we can correctly detect from the pod that the start is not proceeding correctly.
* [BUGFIX] [#481](https://github.com/k8ssandra/cass-operator/issues/481) If CDC was enabled, disabling MCAC (old metric collector) was not possible

## v1.14.0

* [CHANGE] [#457](https://github.com/k8ssandra/cass-operator/issues/457) Extract task execution attributes into CassandraTaskTemplate
* [CHANGE] [#447](https://github.com/k8ssandra/cass-operator/issues/447) Update Github actions to remove all deprecated features (set-outputs, node v12 actions)
* [CHANGE] [#448](https://github.com/k8ssandra/cass-operator/issues/448) Update to operator-sdk 1.25.1, update to go 1.19, update to Kubernetes 1.25, remove amd64 restriction on local builds (cass-operator and system-logger will be built for aarch64 also)
* [CHANGE] [#442](https://github.com/k8ssandra/cass-operator/issues/442) Deprecate old internode-encryption storage mounts and cert generation. If old path /etc/encryption/node.jks is no longer present, then the storage mount is no longer created. For certificates with internode-encryption, we recommend using cert-manager.
* [CHANGE] [#329](https://github.com/k8ssandra/cass-operator/issues/329) Thrift port is no longer open for Cassandra 4.x installations
* [CHANGE] [#487](https://github.com/k8ssandra/cass-operator/pull/487) The AdditionalVolumes.PVCSpec is now a pointer. Also, webhook will allow modifying AdditionalVolumes. 
* [FEATURE] [#441](https://github.com/k8ssandra/cass-operator/issues/441) Implement a CassandraTask for moving single-token nodes
* [ENHANCEMENT] [#486](https://github.com/k8ssandra/cass-operator/issues/486) AdditionalVolumes accepts VolumeSource as the data also, allowing ConfigMap/Secret/etc to be mounted to cassandra container.
* [ENHANCEMENT] [#467](https://github.com/k8ssandra/cass-operator/issues/467) Add new metrics endpoint port (9000) to Cassandra container. This is used by the new mgmt-api /metrics endpoint. 
* [ENHANCEMENT] [#457](https://github.com/k8ssandra/cass-operator/issues/362) Allow overriding the datacenter name
* [ENHANCEMENT] [#476](https://github.com/k8ssandra/cass-operator/issues/476) Enable CDC for DSE deployments.
* [ENHANCEMENT] [#472](https://github.com/k8ssandra/cass-operator/issues/472) Add POD_NAME and NODE_NAME env variables that match metadata.name and spec.nodeName information
* [ENHANCEMENT] [#315](https://github.com/k8ssandra/cass-operator/issues/351) PodTemplateSpec allows setting Affinities, which are merged with the current rules. PodAntiAffinity behavior has changed, if allowMultipleWorkers is set to true the PodTemplateSpec antiAffinity rules are copied as is, otherwise merged with current restrictions. Prevent usage of deprecated rack.Zone (use topology.kubernetes.io/zone label instead), but allow removal of Zone.
* [BUGFIX] [#410](https://github.com/k8ssandra/cass-operator/issues/410) Fix installation in IPv6 only environment
* [BUGFIX] [#455](https://github.com/k8ssandra/cass-operator/issues/455) After task had completed, the running state would still say true
* [BUGFIX] [#488](https://github.com/k8ssandra/cass-operator/issues/488) Expose the new metrics port in services

## v1.13.1

* [CHANGE] [#291](https://github.com/k8ssandra/cass-operator/issues/291) Update Ginkgo to v2 (maintain current features, nothing additional from v2)
* [BUGFIX] [#431](https://github.com/k8ssandra/cass-operator/issues/431) Fix a bug where the restartTask would not provide success counts for restarted pods.
* [BUGFIX] [#444](https://github.com/k8ssandra/cass-operator/issues/444) Update cass-config-builder to 1.0.5. Update the target tag of cass-config-builder to :1.0 to allow future updates in 1.0.x without rolling restarts.
* [BUGFIX] [#437](https://github.com/k8ssandra/cass-operator/issues/437) Fix startOneNodeRack to not loop forever in case of StS with size 0 (such as decommission of DC)
* [CHANGE] [#442](https://github.com/k8ssandra/cass-operator/issues/442) Do not mount encryption-cred-storage or create internode CAs if not needed. Recommended approach is to use cert-manager instead of this old legacy method.

## v1.13.0

* [CHANGE] [#395](https://github.com/k8ssandra/cass-operator/issues/395) Make CassandraTask job arguments strongly typed
* [CHANGE] [#354](https://github.com/k8ssandra/cass-operator/issues/354) Remove oldDefunctLabel support since we recreate StS. Fix #335 created-by value to match expected value.
* [CHANGE] [#385](https://github.com/k8ssandra/cass-operator/issues/385) Deprecate CassandraDatacenter's RollingRestartRequested. Use CassandraTask instead.
* [CHANGE] [#397](https://github.com/k8ssandra/cass-operator/issues/397) Remove direct dependency to k8s.io/kubernetes
* [FEATURE] [#384](https://github.com/k8ssandra/cass-operator/issues/384) Add a new CassandraTask operation "replacenode" that removes the existing PVCs from the pod, deletes the pod and starts a replacement process.
* [FEATURE] [#387](https://github.com/k8ssandra/cass-operator/issues/387) Add a new CassandraTask operation "upgradesstables" that allows to do SSTable upgrades after Cassandra version upgrade.
* [ENHANCEMENT] [#385](https://github.com/k8ssandra/cass-operator/issues/385) Add rolling restart as a CassandraTask action.
* [ENHANCEMENT] [#398](https://github.com/k8ssandra/cass-operator/issues/398) Update to go1.18 builds, update to use Kubernetes 1.24 envtest + dependencies, operator-sdk 1.23, controller-gen 0.9.2, Kustomize 4.5.7, controller-runtime 0.12.2
* [ENHANCEMENT] [#383](https://github.com/k8ssandra/cass-operator/pull/383) Add UpgradeSSTables, Compaction and Scrub to management-api client. Improve CassandraTasks to have the ability to validate input parameters, filter target pods and do processing outside of pods.
* [ENHANCEMENT] [#381](https://github.com/k8ssandra/cass-operator/issues/381) Make bootstrap operations deterministic.
* [ENHANCEMENT] [#417](https://github.com/k8ssandra/cass-operator/issues/417) Allow loading imageConfig from byte array
* [BUGFIX] [#327](https://github.com/k8ssandra/cass-operator/issues/327) Replace node done through CassandraTask can replace a node that's stuck in the Starting state.
* [BUGFIX] [#404](https://github.com/k8ssandra/cass-operator/issues/404) Filter unallowed values from the rackname when used in Kubernetes resources
* [BUGFIX] [#415](https://github.com/k8ssandra/cass-operator/issues/415) Fix version override + imageRegistry issue where output would be invalid

## v1.12.0

* [CHANGE] [#370](https://github.com/k8ssandra/cass-operator/issues/370) If Cassandra start call fails, delete the pod
* [ENHANCEMENT] [#366](https://github.com/k8ssandra/cass-operator/issues/366) If no finalizer is present, do not process the deletion. To prevent cass-operator from re-adding the finalizer, add an annotation no-finalizer that prevents the re-adding.
* [ENHANCEMENT] [#360](https://github.com/k8ssandra/cass-operator/pull/360) If Datacenter quorum reports unhealthy state, change Status Condition DatacenterHealthy to False (DBPE-2283)
* [ENHANCEMENT] [#317](https://github.com/k8ssandra/cass-operator/issues/317) Add ability for users to define CDC settings which will cause an agent to start within the Cassandra JVM and pass mutation events from Cassandra back to a Pulsar broker. (Tested on OSS Cassandra 4.x only.)
* [ENHANCEMENT] [#369](https://github.com/k8ssandra/cass-operator/issues/369) Add configurable timeout for liveness / readiness and drain when mutual auth is used and a default timeout for all wget execs (required with mutual auth)
* [BUGFIX] [#335](https://github.com/k8ssandra/cass-operator/issues/335) Cleanse label values derived from cluster name, which can contain illegal chars. Include app.kubernetes.io/created-by label.
* [BUGFIX] [#330](https://github.com/k8ssandra/cass-operator/issues/330) Apply correct updates to Service labels and annotations through additionalServiceConfig (they are now validated and don't allow reserved prefixes).
* [BUGFIX] [#368](https://github.com/k8ssandra/cass-operator/issues/368) Do not fetch endpointStatus from pods that have not started
* [BUGFIX] [#364](https://github.com/k8ssandra/cass-operator/issues/364) Do not log any errors if we fail to get endpoint states from nodes.

## v1.10.5

* [CHANGE] [#370](https://github.com/k8ssandra/cass-operator/issues/370) If Cassandra start call fails, delete the pod
* [ENHANCEMENT] [#360](https://github.com/k8ssandra/cass-operator/pull/360) If Datacenter quorum reports unhealthy state, change Status Condition DatacenterHealthy to False (DBPE-2283)
* [BUGFIX] [#377](https://github.com/k8ssandra/cass-operator/issues/377) Add timeout to all calls made with wget (mutual-auth)
* [BUGFIX] [#355](https://github.com/k8ssandra/cass-operator/issues/335) Cleanse label values derived from cluster name, which can contain illegal chars.
* [BUGFIX] [#330](https://github.com/k8ssandra/cass-operator/issues/330) Apply correct updates to Service labels and annotations through additionalServiceConfig (they are now validated and don't allow reserved prefixes).
* [BUGFIX] [#368](https://github.com/k8ssandra/cass-operator/issues/368) Do not fetch endpointStatus from pods that have not started
* [BUGFIX] [#364](https://github.com/k8ssandra/cass-operator/issues/364) Do not log any errors if we fail to get endpoint states from nodes.

## v1.11.0

* [CHANGE] [#183](https://github.com/k8ssandra/cass-operator/issues/183) Move from PodDisruptionBudget v1beta1 to v1 (changes min. required Kubernetes version to 1.21)
* [ENHANCEMENT] [#325](https://github.com/k8ssandra/cass-operator/issues/325) Enable static checking (golangci-lint) in the repository and fix all the found issues.
* [ENHANCEMENT] [#292](https://github.com/k8ssandra/cass-operator/issues/292) Update to Go 1.17 with updates to dependencies: Kube 1.23.4 and controller-runtime 0.11.1

## v1.10.4

* [CHANGE] [#264](https://github.com/k8ssandra/cass-operator/issues/264) Generate PodTemplateSpec in CassandraDatacenter with metadata
* [BUGFIX] [#313](https://github.com/k8ssandra/cass-operator/issues/313) Remove Cassandra 4.0.x regexp restriction, allow 4.x.x
* [BUGFIX] [#322](https://github.com/k8ssandra/cass-operator/pull/322) Add missing requeue if decommissioned pods haven't been removed yet
* [BUGFIX] [#315](https://github.com/k8ssandra/cass-operator/pull/315) Validate podnames in the ReplaceNodes before moving them to NodeReplacements

## v1.10.3

* [FEATURE] [#309](https://github.com/k8ssandra/cass-operator/pull/309) If StatefulSets are modified in a way that they can't be updated directly, recreate them with new specs
* [ENHANCEMENT] [#312](https://github.com/k8ssandra/cass-operator/issues/312) Integration tests now output CassandraDatacenter and CassandraTask CRD outputs to build directory
* [BUGFIX] [#298](https://github.com/k8ssandra/cass-operator/issues/298) EndpointState has incorrect json key
* [BUGFIX] [#304](https://github.com/k8ssandra/cass-operator/issues/304) Hostname lookups on Cassandra pods fail
* [BUGFIX] [#311](https://github.com/k8ssandra/cass-operator/issues/311) Fix cleanup retry reconcile bug

## v1.10.2

Bundle tag only, no changes.

## v1.10.1

* [BUGFIX] [#278](https://github.com/k8ssandra/cass-operator/issues/278) ImageRegistry json key was incorrect in the definition type. Fixed from "imageRegistryOverride" to "imageRegistry"

## v1.10.0
* [CHANGE] [#271](https://github.com/k8ssandra/cass-operator/pull/271) Admission webhook's FailPolicy is set to Fail instead of Ignored
* [FEATURE] [#243](https://github.com/k8ssandra/cass-operator/pull/243) Task scheduler support to allow creating tasks that run for each pod in the cluster. The tasks have their own reconciliation process and lifecycle distinct from CassandraDatacenter as well as their own API package.
* [ENHANCEMENT] [#235](https://github.com/k8ssandra/cass-operator/issues/235) Adding AdditionalLabels to add on all resources managed by the operator
* [ENHANCEMENT] [#244](https://github.com/k8ssandra/cass-operator/issues/244) Add ability to skip Cassandra user creation
* [ENHANCEMENT] [#257](https://github.com/k8ssandra/cass-operator/issues/257) Add management-api client method to list schema versions
* [ENHANCEMENT] [#125](https://github.com/k8ssandra/cass-operator/issues/125) On delete, allow decommission of the datacenter if running in multi-datacenter cluster and cassandra.datastax.com/decommission-on-delete annotation is set on the CassandraDatacenter
* [BUGFIX] [#272](https://github.com/k8ssandra/cass-operator/issues/272) Strip password (if it has one) from CreateRole
* [BUGFIX] [#254](https://github.com/k8ssandra/cass-operator/pull/254) Safely set annotation on datacenter in config secret
* [BUGFIX] [#261](https://github.com/k8ssandra/cass-operator/issues/261) State of decommission can't be detected correctly if the RPC address is removed from endpoint state during decommission, but before it's finalized.

## v1.9.0
* [CHANGE] #202 Support fetching FeatureSet from management-api if available. Return RequestError with StatusCode when endpoint has bad status.
* [CHANGE] #213 Integration tests in Github Actions are now reusable across different workflows
* [CHANGE] Prevent instant requeues, every requeue must wait at least 500ms.
* [FEATURE] #193 Add new Management API endpoints to HTTP Helper: GetKeyspaceReplication, ListTables, CreateTable
* [FEATURE] #175 Add FQL reconciliation via parseFQLFromConfig and SetFullQueryLogging called from ReconcileAllRacks. CallIsFullQueryLogEnabledEndpoint and CallSetFullQueryLog functions to httphelper.
* [FEATURE] #233 Allow overriding default Cassandra and DSE repositories and give versions a default suffix
* [ENHANCEMENT] #185 Add more app.kubernetes.io labels to all the managed resources
* [ENHANCEMENT] #233 Simplify rebuilding the UBI images if vulnerability is found in the base images
* [ENHANCEMENT] #221 Improve bundle creation to be compatible with Red Hat's certified bundle rules
* [BUGFIX] #185 introduced a regression which caused labels to be updated in StatefulSet when updating a version. Keep the original as these are not allowed to be modified.
* [BUGFIX] #222 There were still occasions where clusterName was not an allowed value, cleaning them before creating StatefulSet
* [BUGFIX] #186 Run cleanups in the background once per pod and poll its state instead of looping endlessly

## v1.8.0

* [CHANGE] #178 If clusterName includes characters not allowed in the serviceName, strip those chars from service name.
* [CHANGE] #108 Integrate Fossa component/license scanning
* [CHANGE] #120 Removed Helm charts, use k8ssandra helm charts instead
* [CHANGE] #120 Deployment model is now Kustomize in cass-operator
* [CHANGE] #120 and #148 Package placements have been modified
* [CHANGE] #148 Project uses kubebuilder multigroup structure
* [CHANGE] #120 Mage has been removed and replaced with Makefile
* [CHANGE] #120 Webhook TLS certs require new deployment model (such as with cert-manager)
* [CHANGE] #145 SKIP_VALIDATING_WEBHOOK env variable is replaced with configuration in OperatorConfig
* [CHANGE] #161 Additional seeds service is always created, even if no additional seeds in the spec is defined
* [CHANGE] #163 If additional-seeds-service includes an IP address with targetRef, do not remove it
* [ENHANCEMENT] #173 Add ListKeyspace function to httphelper
* [ENHANCEMENT] #120 Update operator-sdk and modify the project to use newer kubebuilder v3 structure instead of v1
* [ENHANCEMENT] #145 Operaator can be configured with configuration objects from ConfigMap
* [ENHANCEMENT] #146 system-logger and cass-operator base is now UBI8-micro
* [ENHANCEMENT] #180 Add Kustomize components to improve installation experience and customization options
* [BUGFIX] #162 Affinity labels defined at rack-level should have precedence over DC-level ones
* [BUGFIX] #120 Fix ResourceVersion conflict in CheckRackPodTemplate
* [BUGFIX] #141 #110 Force update of HostId after pod replace process to avoid stale HostId
* [BUGFIX] #139 Bundle creation had some bugs after #120
* [BUGFIX] #134 Fix cluster-wide-installation to happen with Kustomize also, from config/cluster

## v1.7.1

* [BUGFIX] #103 Fix upgrade of StatefulSet, do not change service name

## v1.7.0

* [CHANGE] #1 Repository move
* [CHANGE] #19 Remove internode_encryption_test
* [CHANGE] #12 Remove Reaper sidecar integration
* [CHANGE] #8 Reduce dependencies of apis/CassandraDatacenter
* [FEATURE] #14 Override PodSecurityContext
* [FEATURE] #18 Allow DNS lookup by pod name
* [FEATURE] #27 Upgrade to Cassandra 4.0-RC1
* [FEATURE] #293 Add custom labels and annotations for services (see datastax/cass-operator#293)
* [FEATURE] #232 Use hostnames and DNS lookups for AdditionalSeeds (see datastax/cass-operator#293)
* [FEATURE] #28 Make tolerations configurable
* [FEATURE] #13 Provide server configuration with a secret
* [ENHANCEMENT] #7 Add CreateKeyspace and AlterKeyspace functions to httphelper
* [ENHANCEMENT] #20 Include max_direct_memory in examples
* [ENHANCEMENT] #16 Only build images once during integration tests
* [ENHANCEMENT] #1 Replace system-logger with a custom built image, enabling faster shutdown

## v1.6.0

Features:

* Upgrade to Go 1.14 [#347](https://github.com/datastax/cass-operator/commit/7d4a2451d22df762d1258b2de4a7711c3e6470d0)
* Add support for specifying additional PersistentVolumeClaims [#327](https://github.com/datastax/cass-operator/commit/8553579844b846e83131825444486c0f63d030fe)
* Add support for specify rack labels [#292](https://github.com/datastax/cass-operator/commit/61e286b959d886fd2fd1a572802d99efad8064ba)

Bug fixes:

* Retry decommission to prevent cluster from getting stuck in decommission state [#356](https://github.com/datastax/cass-operator/commit/4b8163c366155735b6f61af08623bb2edbfdf9ee)
* Set explicit tag for busybox image [#339](https://github.com/datastax/cass-operator/commit/56d6ea60589a32e89495e7961dce1b835751a5ed)
* Incorrect volume mounts are created when adding an init container with volume mounts
  [#309](https://github.com/datastax/cass-operator/commit/80852343858cd62b54e37146ada41f94efc3c85e)

Docs/tests:

* Introduce integration with [Go Report Card](https://goreportcard.com/) [#346](https://github.com/datastax/cass-operator/commit/694aebdaa88f09a5d9f0cc86e55e0a581a5beb1e)
* Add more examples for running integration tests [#338](https://github.com/datastax/cass-operator/commit/f033fbf24ed89f0469c04df75306dfeab4fdb175)

## v1.5.1

Bug fixes:

* Fixed reconciling logic in VMware k8s environments [#361](https://github.com/datastax/cass-operator/commit/821e58e6b283ef77b25ac7791ae9b60fbc1f69a1) [#342](https://github.com/datastax/cass-operator/commit/ddc3a99c1b38fb54ba293aeef74f878a3bb7e07e)
* Retry decommission if worker nodes are too slow to start it [#356](https://github.com/datastax/cass-operator/commit/475ea74eda629fa0038214dce5969a7f07d48615)

## v1.5.0

Features:

* Allow configuration of the system.log tail-er [#311](https://github.com/datastax/cass-operator/commit/14b1310164e57546cdf1995d44835b63f2dee471)
* Update Kubernetes support to cover 1.15 to 1.19 [#296](https://github.com/datastax/cass-operator/commit/a75754989cd29a38dd6406fdb75a5bad010f782d) [#304](https://github.com/datastax/cass-operator/commit/f34593199c06bb2536d0957eaff487153e36041a)
* Specify more named ports for advanced workloads, and additional ports for ClusterIP service [#289](https://github.com/datastax/cass-operator/commit/b0eae79dae3dc1466ace18b2008d3de81622db5d) [#291](https://github.com/datastax/cass-operator/commit/00c02be24779262a8b89f85e64eb02efb14e2d15)
* Support WATCH_NAMESPACE=* to watch all namespaces [#286](https://github.com/datastax/cass-operator/commit/f856de1cbeafee5fe4ad7154930d20ca743bd9cc)
* Support arbitrary Cassandra and DSE versions, using a regex for validation [#271](https://github.com/datastax/cass-operator/commit/71806eaa1c30e8555abeca9f4db12490e8658e1a)
* Support running cassandra as a non-root cassandra user [#275](https://github.com/datastax/cass-operator/commit/4006e56f6dc2ac2b7cfc4cc7012cad5ee50dbfe8)
* Always gracefully drain Cassandra nodes before pod termination, and make terminationGracePeriodSeconds configurable [#269](https://github.com/datastax/cass-operator/commit/3686fd112e1363b1d1160664d92c2a54b368906f)
* Add canaryUpgradeCount to support canary upgrade of a single node [#258](https://github.com/datastax/cass-operator/commit/f73041cc6f3bb3196b49ffaa615e4d1107350330)
* Support merging all user customizations into the Cassandra podTemplateSpec [#263](https://github.com/datastax/cass-operator/commit/b1851d9ebcd4087a210d8ee3f83b6e5a1ab49516)
* DSE 6.8.4 support [#257](https://github.com/datastax/cass-operator/commit/d4d4e3a49ece233457e0e1deebc9153241fe97be)
* Add arm64 support [#238](https://github.com/datastax/cass-operator/commit/f1f237ea6d3127264a014ad3df79d15964a01206)
* Support safely scaling down a datacenter, decommissioning Cassandra nodes [#242](https://github.com/datastax/cass-operator/commit/8d0516a7b5e7d1198cf8ed2de7b3968ef9e660af) [#265](https://github.com/datastax/cass-operator/commit/e6a420cf12c9402cc038f30879bc1ee8556f487a)
* Add support to override the default registry for all container images [#228](https://github.com/datastax/cass-operator/commit/f7ef6c81473841e42a9a581b44b1f33e1b4ab4c1)
* Better helm chart support for branch / master builds on private Docker registries [#236](https://github.com/datastax/cass-operator/commit/3516aa1993b06b405acf51476c327bec160070a1)
* Support for specific reconciliation logic in VMware k8s environments [#204](https://github.com/datastax/cass-operator/commit/e7d20fbb365bc7679856d2c84a1af70f73167b57) [#206](https://github.com/datastax/cass-operator/commit/a853063b9f08eb1a64cb248e23b5a4a5db92a5ac) [#203](https://github.com/datastax/cass-operator/commit/10ff0812aa0138a2eb04c588fbe625f6a69ce833) [#224](https://github.com/datastax/cass-operator/commit/b4d7ae4b0da149eb896bacfae824ed6547895dbb) [#259](https://github.com/datastax/cass-operator/commit/a90f03c17f3e9675c1ceff37a2a7c0c0c85950a1)  [#288](https://github.com/datastax/cass-operator/commit/c7c159d53d34b390e7966477b0fc2ed2f5ec333e)

Bug fixes:

* Increase default init container CPU for better startup performance [#261](https://github.com/datastax/cass-operator/commit/0eece8718b7a7a48868c260e88684c0f98cdc05b)
* Re-enable the most common quiet period [#253](https://github.com/datastax/cass-operator/commit/67217d8fc384652753331f5a1ae9cadd45ebc0cb)
* Added label to all-pods service to narrow metrics scrape selection [#277](https://github.com/datastax/cass-operator/commit/193afa5524e85a90cea84afe8167b356f67d365a)

Docs/tests:

* Add test for infinite reconcile [#220](https://github.com/datastax/cass-operator/commit/361ef2d5da59cd48fab7d4d58e3075051515b32c)
* Added keys from datastax/charts and updated README [#221](https://github.com/datastax/cass-operator/commit/5a56e98856d0c483eb4c415bd3c8b8292ffffe4b)
* Support integration tests with k3d v3 [#248](https://github.com/datastax/cass-operator/commit/06804bd0b3062900c10a4cad3d3124e83cf17bf0)
* Default to KIND for integration tests [#252](https://github.com/datastax/cass-operator/commit/dcaec731c5d0aefc2d2249c32592a275c42a46f0)
* Run oss/dse integration smoke tests in github workflow [#267](https://github.com/datastax/cass-operator/commit/08ecb0977e09b547c035e280b99f2c36fa1d5806)

## v1.4.1

Features:

* Use Cassandra 4.0-beta1 image [#237](https://github.com/datastax/cass-operator/commit/085cdbb1a50534d4087c344e1e1a7b28a5aa922e)
* Update to cass-config-builder 1.0.3 [#235](https://github.com/datastax/cass-operator/commit/7c317ecaa287f175e9556b48140b648d2ec60aa2)
* DSE 6.8.3 support [#233](https://github.com/datastax/cass-operator/commit/0b9885a654ab09bb4144934b217dbbc9d0869da3)

Bug fixes:

* Fix for enabling DSE advanced workloads [#230](https://github.com/datastax/cass-operator/commit/72248629b7de7944fe9e7e262ef8d3c7c838a8c6)

## v1.4.0

Features:

* Cassandra 3.11.7 support [#209](https://github.com/datastax/cass-operator/commit/ecf81573948cf239180ab62fa72b91c9a8354a4e)
* DSE 6.8.2 support [#207](https://github.com/datastax/cass-operator/commit/4d566f4a4d16c975919726b95a51c3be8729bf3e)
* Configurable resource requests and limits for init and system-logger containers. [#184](https://github.com/datastax/cass-operator/commit/94634ba9a4b04f33fe7dfee539d500e0d4a0c02f)
* Add quietPeriod and observedGeneration to the status [#190](https://github.com/datastax/cass-operator/commit/8cf67a6233054a6886a15ecc0e88bd6a9a2206bd)
* Update config builder init container to 1.0.2 [#193](https://github.com/datastax/cass-operator/commit/811bca57e862a2e25c1b12db71e0da29d2cbd454)
* Host network support [#186](https://github.com/datastax/cass-operator/commit/86b32ee3fc21e8cd33707890ff580a15db5d691b)
* Helm chart option for cluster-scoped install [#182](https://github.com/datastax/cass-operator/commit/6c23b6ffe0fd45fa299540ea494ebecb21bc4ac9)
* Create JKS for internode encryption [#156](https://github.com/datastax/cass-operator/commit/db8d16a651bc51c0256714ebdda2d51485c5d9fa)
* Headless ClusterIP service for additional seeds [#175](https://github.com/datastax/cass-operator/commit/5f7296295e4dd7fda6b7ce7e2faca2b9efe2e414)
* Operator managed NodePort service [#177](https://github.com/datastax/cass-operator/commit/b2cf2ecf05dfc240d670f13dffc8903fe14bb052)
* Experimental ability to run DSE advanced workloads [#158](https://github.com/datastax/cass-operator/commit/ade4246b811a644ace75f9f561344eb815d43d52)
* More validation logic in the webhook [#165](https://github.com/datastax/cass-operator/commit/3b7578987057fd9f90b7aeafea1d71ebbf691984)

Bug fixes:

* Fix watching CassDC to not trigger on status update [#212](https://github.com/datastax/cass-operator/commit/3ae79e01398d8f281769ef079bff66c3937eca24)
* Enumerate more container ports [#200](https://github.com/datastax/cass-operator/commit/b0c004dc02b22c34682a3602097c1e09b6261572)
* Resuming a stopped CassDC should not use the ScalingUp condition [#198](https://github.com/datastax/cass-operator/commit/7f26e0fd532ce690de282d1377dd00539ea8c251)
* Idiomatic usage of the term "internode" [#197](https://github.com/datastax/cass-operator/commit/62993fa113053075a772fe532c35245003912a2f)
* First-seed-in-the-DC logic should respect additionalSeeds [#180](https://github.com/datastax/cass-operator/commit/77750d11c62f2c3043f1088e377b743859c3be96)
* Use the additional seeds service in the config [#189](https://github.com/datastax/cass-operator/commit/4aaaff7b4e4ff4df626aa12f149329b866a06d35)
* Fix operator so it can watch multiple or all namespaces [#173](https://github.com/datastax/cass-operator/commit/bac509a81b6339219fe3fc313dbf384653563c59)

Docs/tests:

* Encryption documentation [#196](https://github.com/datastax/cass-operator/commit/3a139c5f717a165c0f32047b7813b103786132b8)
* Fix link to sample-cluster-sample-dc.yaml [#191](https://github.com/datastax/cass-operator/commit/28039ee40ac582074a522d2a13f3dfe15350caac)
* Kong Ingress Documentation [#160](https://github.com/datastax/cass-operator/commit/b70a995eaee988846e07f9da9b4ab07e443074c2)
* Adding AKS storage example [#164](https://github.com/datastax/cass-operator/commit/721056a435492e552cd85d18e38ea85569ba755f)
* Added ingress documentation and sample client application to docs [#140](https://github.com/datastax/cass-operator/commit/4dd8e7c5d53398bb827dda326762c2fa15c131f9)

## v1.3.0

* Add DSE 6.8.1 support, and update to config-builder 1.0.1 [#139](https://github.com/datastax/cass-operator/commit/8026d3687ee6eb783743ea5481ee51e69e284e1c)
* Experimental support for Cassandra Reaper running in sidecar mode [#116](https://github.com/datastax/cass-operator/commit/30ac85f3d71886b750414e90476c42394d439026)
* Support using RedHat universal base image containers [#95](https://github.com/datastax/cass-operator/commit/6f383bd8d22491c5a784611620e1327dafc3ffae)
* Provide an easy way to specify additional seeds in the CRD [#136](https://github.com/datastax/cass-operator/commit/0125b1f639830fad31f4b0b1b955ac991212fd16)
* Unblocking Kubernetes 1.18 support [#132](https://github.com/datastax/cass-operator/commit/b8bbbf15394119cbbd604aa40fdb9224a9f312cd)
* Bump version of Management API sidecar to 0.1.5 [#129](https://github.com/datastax/cass-operator/commit/248b30efe797d0656f2fc5c8e96dc3c431ab9a32)
* No need to always set LastRollingRestart status [#124](https://github.com/datastax/cass-operator/commit/d0635a2507080455ed252a26252a336a96252bc9)
* Set controller reference after updating StatefulSets, makes sure StatefulSets are cleaned up on delete [#121](https://github.com/datastax/cass-operator/commit/f90a4d30d37fa8ace8119dc7808fd7561df9270e)
* Use the PodIP for Management API calls [#112](https://github.com/datastax/cass-operator/commit/dbf0f67aa7c3831cd5dacc52b10b4dd1c59a32d1)
* Watch secrets to trigger reconciling user and password updates [#109](https://github.com/datastax/cass-operator/commit/394d25a6d6ec452ecd1667f3dca40b7496379eea)
* Remove NodeIP from status [#96](https://github.com/datastax/cass-operator/commit/71ed104a7ec642e13ef27bafb6ac1a6c0a28a21e)
* Add ability to specify additional Cassandra users in CassandraDatacenter [#94](https://github.com/datastax/cass-operator/commit/9b376e8be93976a0a344bcda2e417aa90dd9758f)
* Improve validation for webhook configuration [#103](https://github.com/datastax/cass-operator/commit/6656d1a2fd9cdec1fe495c28dd3fbac9617341f6)

## v1.2.0

* Support for several k8s versions in the helm chart [#97](https://github.com/datastax/cass-operator/commit/9d76ad8258aa4e1d4893a357546de7de80aef0a0)
* Ability to roll back a broken upgrade / configuration change [#85](https://github.com/datastax/cass-operator/commit/86b869df65f8180524dc12ff11502f6f6889eef5)
* Mount root as read-only and temp dir as memory emptyvol [#86](https://github.com/datastax/cass-operator/commit/0474057e8339da4f89b2e901ab697f10a2184d78)
* Fix managed-by label [#84](https://github.com/datastax/cass-operator/commit/39519b8bae8795542a5fb16a844aeb55cf3b2737)
* Add sequence diagrams [#90](https://github.com/datastax/cass-operator/commit/f1fe5fb3e07cec71a2ba0df8fabfec2b7751a95b)
* Add PodTemplateSpec in CassDC CRD spec, which allows defining a base pod template spec [#67](https://github.com/datastax/cass-operator/commit/7ce9077beab7fb38f0796c303c9e3a3610d94691)
* Support testing with k3d [#79](https://github.com/datastax/cass-operator/commit/c360cfce60888e54b10fdb3aaaa2e9521f6790cf)
* Add logging of all events for more reliable retrieval [#76](https://github.com/datastax/cass-operator/commit/3504367a5ac60f04724922e59cf86490ffb7e83d)
* Update to Operator SDK v0.17.0 [#78](https://github.com/datastax/cass-operator/commit/ac882984b78d9eb9e6b624ba0cfc11697ddfb3d2)
* Update Cassandra images to include metric-collector-for-apache-cassandra (MCAC) [#81](https://github.com/datastax/cass-operator/commit/4196f1173e73571985789e087971677f28c88d09)
* Run data cleanup after scaling up a datacenter [#80](https://github.com/datastax/cass-operator/commit/4a71be42b64c3c3bc211127d2cc80af3b69aa8e5)
* Requeue after the last node has its node-state label set to Started during cluster creation [#77](https://github.com/datastax/cass-operator/commit/b96bfd77775b5ba909bd9172834b4a56ef15c319)
* Remove delete verb from validating webhook [#75](https://github.com/datastax/cass-operator/commit/5ae9bee52608be3d2cd915e042b2424453ac531e)
* Add conditions to CassandraDatacenter status [#50](https://github.com/datastax/cass-operator/commit/8d77647ec7bfaddec7e0e616d47b1e2edb5a0495)
* Better support and safeguards for adding racks to a datacenter [#59](https://github.com/datastax/cass-operator/commit/0bffa2e8d084ac675e3e4e69da58c7546a285596)

## v1.1.0

* #27 Added a helm chart to ease installing.
* #23 #37 #46 Added a validating webhook for CassandraDatacenter.
* #43 Emit more events when reconciling a CassandraDatacenter.
* #47 Support `nodeSelector` to pin database pods to labelled k8s worker nodes.
* #22 Refactor towards less code listing pods.
* Several integration tests added.

## v1.0.0

* Project renamed to `cass-operator`.
* KO-281 Node replace added.
* KO-310 The operator will work to revive nodes that fail readiness for over 10 minutes
  by deleting pods.
* KO-317 Rolling restart added.
* K0-83 Stop the cluster more gracefully.
* KO-329 API version bump to v1beta1.

## v0.9.0

* KO-146 Create a secret for superuser creation if one is not provided.
* KO-288 The operator can provision Cassandra clusters using images from
  <https://github.com/datastax/management-api-for-apache-cassandra> and the primary
  CRD the operator works on is a `v1alpha2` `cassandra.datastax.com/CassandraDatacenter`
* KO-210 Certain `CassandraDatacenter` inputs were not rolled out to pods during
  rolling upgrades of the cluster. The new process considers everything in the
  statefulset pod template.
* KO-276 Greatly improved integration tests on real KIND / GKE Kubernetes clusters
  using Ginkgo.
* KO-223 Watch fewer Kubernetes resources.
* KO-232 Following best practices for assigning seed nodes during cluster start.
* KO-92 Added a container that tails the system log.

## v0.4.1

* KO-190 Fix bug introduced in v0.4.0 that prevented scaling up or deleting
  datacenters.
* KO-177 Create a headless service that includes pods that are not ready. While
  this is not useful for routing CQL traffic, it can be helpful for monitoring
  infrastructure like Prometheus that would like to attempt to collect metrics
  from pods even if they are unhealthy, and which can tolerate connection
  failure.

## v0.4.0

* KO-97  Faster cluster deployments
* KO-123 Custom CQL super user. Clusters can now be provisioned without the
  publicly known super user `cassandra` and publicly known default password
  `cassandra`.
* KO-42  Preliminary support for DSE upgrades
* KO-87  Preliminary support for two-way SSL authentication to the DSE
  management API. At this time, the operator does not automatically create
  certificates.
* KO-116 Fix pod disruption budget calculation. It was incorrectly calculated
  per-rack instead of per-datacenter.
* KO-129 Provide `allowMultipleNodesPerWorker` parameter to enable testing
  on small k8s clusters.
* KO-136 Rework how DSE images and versions are specified.

## v0.3.0

* Initial labs release.<|MERGE_RESOLUTION|>--- conflicted
+++ resolved
@@ -11,7 +11,6 @@
 
 ## unreleased
 
-<<<<<<< HEAD
 * [CHANGE] [#718](https://github.com/k8ssandra/cass-operator/issues/718) Update Kubernetes dependencies to 0.31.0 and controller-runtime to 0.19.x, remove controller-config and instead return command line options as the only way to modify controller-runtime options. cass-operator specific configuration will still remain in the OperatorConfig CRD. Removes kube-auth from the /metrics endpoint from our generated configs and instead adds network-policy generation as one optional module for Kustomize.
 * [CHANGE] [#527](https://github.com/k8ssandra/cass-operator/issues/527) Migrate the Kustomize configuration to Kustomize 5 only. Support for using Kustomize 4.x to generate config is no longer supported.
 * [CHANGE] [#763](https://github.com/k8ssandra/cass-operator/issues/763) If gossip information has ENDPOINT_IP, use it as the IP for the replacement job instead of NATIVE_ADDRESS_AND_PORT
@@ -20,9 +19,7 @@
 * [ENHANCEMENT] [#737](https://github.com/k8ssandra/cass-operator/issues/737) Before issuing PVC deletion when deleting a datacenter, verify the PVCs that match the labels are not actually used by any pods.
 * [BUGFIX] [#751](https://github.com/k8ssandra/cass-operator/issues/751) If datacenterName == "", do not use it as accepted value, threat it the same way as nil value
 * [BUGFIX] [#744](https://github.com/k8ssandra/cass-operator/issues/744) If StatefulSet was manually modified outside CassandraDatacenter, do not start such pods as they would need to be decommissioned instantly and could have IP conflict issues when doing so.
-=======
 * [BUGFIX] [#765](https://github.com/k8ssandra/cass-operator/issues/765) Fix CheckRackPodLabels to use statefulSet.Spec.Replicas instead of .Status.Replicas to verify all the current pods and their labels
->>>>>>> 8e7b4663
 
 ## v1.23.0
 
